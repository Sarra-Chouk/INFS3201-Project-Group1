--- conflicted
+++ resolved
@@ -222,13 +222,12 @@
     await persistence.removeContact(userId, contactId)
 }
 
-<<<<<<< HEAD
+async function blockContact(userId, contactId){
+    await persistence.blockContact(userId, contactId)
+}
+
 async function getBlockedContacts(userId) {
     await persistence.getBlockedContacts(userId)
-=======
-async function blockContact(userId, contactId){
-    await persistence.blockContact(userId, contactId)
->>>>>>> bd0fa7a6
 }
 
 async function getProfile(userId) {
@@ -328,8 +327,5 @@
     getUserBadges, awardBadge,
     sendMessage, getConversation,
     generateFormToken, cancelToken,
-<<<<<<< HEAD
-    blockContact, getBlockedContacts
-=======
->>>>>>> bd0fa7a6
+    blockContact
 }