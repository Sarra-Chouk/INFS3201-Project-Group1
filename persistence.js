--- conflicted
+++ resolved
@@ -324,7 +324,6 @@
     })
 }
 
-<<<<<<< HEAD
 async function getConversation(userId1, userId2) {
     await connectDatabase()
     return await messages
@@ -337,7 +336,7 @@
         .sort({ timestamp: 1 }) 
         .toArray()
 }
-=======
+
 async function getUserById(userId) {
     try {
         await connectDatabase();
@@ -353,7 +352,6 @@
 }
 
 
->>>>>>> 2ccb169b
 
 module.exports = {
     updateUserField,
@@ -364,11 +362,6 @@
     saveSession, getSession, deleteSession, updateSession,
     getMatchingUsers,
     addContact, removeContact, getContacts,
-<<<<<<< HEAD
     getAllBadges, getUserBadges, awardBadge,
-    saveMessage, getConversation
-=======
-    getAllBadges, getUserBadges, awardBadge, 
-    getMatchingUsers, getUserById
->>>>>>> 2ccb169b
+    saveMessage, getConversation, getUserById
 }