--- conflicted
+++ resolved
@@ -167,7 +167,6 @@
     }
 }
 
-<<<<<<< HEAD
 async function getContacts(userId) {
     try {
         await connectDatabase();
@@ -192,10 +191,6 @@
 }
 
 
-
-
-=======
->>>>>>> c7e4e492
 module.exports = {
     saveSession, getSession, deleteSession, updateSession,
     getUserByUsername, getUserByEmail,
